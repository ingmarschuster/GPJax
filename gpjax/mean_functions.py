--- conflicted
+++ resolved
@@ -20,11 +20,6 @@
 from chex import dataclass, PRNGKey as PRNGKeyType
 from jaxtyping import Array, Float
 
-<<<<<<< HEAD
-from chex import PRNGKey as PRNGKeyType
-
-=======
->>>>>>> 696ed9d4
 
 @dataclass(repr=False)
 class AbstractMeanFunction:
