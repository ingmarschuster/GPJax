--- conflicted
+++ resolved
@@ -28,30 +28,9 @@
 import jax
 from jaxtyping import Array, Float
 
-<<<<<<< HEAD
-from .config import get_defaults
-from .covariance_operator import (
-    CovarianceOperator,
-    DenseCovarianceOperator,
-    DiagonalCovarianceOperator,
-)
-from chex import PRNGKey as PRNGKeyType
-
-JITTER = get_defaults()["jitter"]
-
-
-##########################################
-# Abtract classes
-##########################################
-@dataclass(repr=False)
-class AbstractKernel:
-    """
-    Base kernel class"""
-=======
 from chex import PRNGKey as PRNGKeyType
 from jaxutils import PyTree
 import deprecation
->>>>>>> 696ed9d4
 
 
 class AbstractKernelComputation(PyTree):
