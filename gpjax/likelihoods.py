--- conflicted
+++ resolved
@@ -134,25 +134,12 @@
             dx.Distribution: The predictive distribution.
         """
         n_data = dist.event_shape[0]
-<<<<<<< HEAD
-<<<<<<< HEAD
         cov = dist.covariance()
         noisy_cov = cov.at[jnp.diag_indices(n_data)].add(
             params["likelihood"]["obs_noise"]
         )
 
         return dx.MultivariateNormalFullCovariance(dist.mean(), noisy_cov)
-=======
-        noisy_cov = dist.covariance_matrix + I(n_data) * params["likelihood"]["obs_noise"]
-        return npd.MultivariateNormal(dist.mean, noisy_cov)
->>>>>>> v0.5_update
-=======
-        noisy_cov = (
-            dist.covariance() + I(n_data) * params["likelihood"]["obs_noise"]
-        )
-        L = jsp.linalg.cholesky(noisy_cov + DEFAULT_JITTER * I(n_data))
-        return dx.MultivariateNormalTri(dist.mean(), L)
->>>>>>> f193bc8e
 
 
 @dataclass
