# Copyright 2022 The GPJax Contributors. All Rights Reserved.
#
# Licensed under the Apache License, Version 2.0 (the "License");
# you may not use this file except in compliance with the License.
# You may obtain a copy of the License at
#
#     http://www.apache.org/licenses/LICENSE-2.0
#
# Unless required by applicable law or agreed to in writing, software
# distributed under the License is distributed on an "AS IS" BASIS,
# WITHOUT WARRANTIES OR CONDITIONS OF ANY KIND, either express or implied.
# See the License for the specific language governing permissions and
# limitations under the License.
# ==============================================================================

from abc import abstractmethod
from typing import Any, Callable, Dict, Optional

import jax.numpy as jnp
import jax.random as jr
import jax.scipy as jsp
import numpyro.distributions as npd
from chex import dataclass
from jaxtyping import Array, Float

from .config import get_defaults
from .covariance_operator import I
from .kernels import Kernel
from .likelihoods import AbstractLikelihood, Conjugate, Gaussian, NonConjugate
from .mean_functions import AbstractMeanFunction, Zero
from .parameters import copy_dict_structure, evaluate_priors
from .types import Dataset, PRNGKeyType
from .utils import concat_dictionaries

DEFAULT_JITTER = get_defaults()["jitter"]


@dataclass
class AbstractGP:
    """Abstract Gaussian process object."""

    def __call__(self, *args: Any, **kwargs: Any) -> npd.Distribution:
        """Evaluate the Gaussian process at the given points.

        Args:
            *args (Any): The arguments to pass to the GP's `predict` method.
            **kwargs (Any): The keyword arguments to pass to the GP's `predict` method.

        Returns:
            npd.Distribution: A multivariate normal random variable representation of the Gaussian process.
        """
        return self.predict(*args, **kwargs)

    @abstractmethod
    def predict(self, *args: Any, **kwargs: Any) -> npd.Distribution:
        """Compute the latent function's multivariate normal distribution.

        Args:
            *args (Any): Arguments to the predict method.
            **kwargs (Any): Keyword arguments to the predict method.

        Returns:
            dx.Distribution: A multivariate normal random variable representation of the Gaussian process.
        """
        raise NotImplementedError

    def _initialise_params(self, key: PRNGKeyType) -> Dict:
        """Initialise the GP's parameter set.

        Args:
            key (PRNGKeyType): The PRNG key.

        Returns:
            Dict: The initialised parameter set.
        """
        raise NotImplementedError


#######################
# GP Priors
#######################
@dataclass(repr=False)
class Prior(AbstractGP):
    """A Gaussian process prior object. The GP is parameterised by a mean and kernel function."""

    kernel: Kernel
    mean_function: Optional[AbstractMeanFunction] = Zero()
    name: Optional[str] = "GP prior"
    jitter: Optional[float] = DEFAULT_JITTER

    def __mul__(self, other: AbstractLikelihood):
        """The product of a prior and likelihood is proportional to the posterior distribution. By computing the product of a GP prior and a likelihood object, a posterior GP object will be returned.

        Args:
            other (Likelihood): The likelihood distribution of the observed dataset.

        Returns:
            Posterior: The relevant GP posterior for the given prior and likelihood. Special cases are accounted for where the model is conjugate.
        """
        return construct_posterior(prior=self, likelihood=other)

    def __rmul__(self, other: AbstractLikelihood):
        """Reimplement the multiplication operator to allow for order-invariant product of a likelihood and a prior i.e., likelihood * prior.

        Args:
            other (Likelihood): The likelihood distribution of the observed dataset.

        Returns:
            Posterior: The relevant GP posterior for the given prior and likelihood. Special cases are accounted for where the model is conjugate.
        """
        return self.__mul__(other)

    def predict(self, params: Dict) -> Callable[[Float[Array, "N D"]], npd.Distribution]:
        """Compute the GP's prior mean and variance.

        Args:
            params (Dict): The specific set of parameters for which the mean function should be defined for.

        Returns:
            Callable[[Float[Array, "N D"]], dx.Distribution]: A mean function that accepts an input array for where the mean function should be evaluated at. The mean function's value at these points is then returned.
        """
        gram = self.kernel.gram

        def predict_fn(test_inputs: Float[Array, "N D"]) -> npd.Distribution:
            t = test_inputs
            n_test = t.shape[0]
            μt = self.mean_function(t, params["mean_function"])
            Ktt = gram(self.kernel, t, params["kernel"])
<<<<<<< HEAD
            Ktt += self.jitter * I(n_test)
            Lt = Ktt.triangular_lower()

            return dx.MultivariateNormalTri(jnp.atleast_1d(μt.squeeze()), Lt)
=======
            Ktt += I(n_test) * self.jitter
            return npd.MultivariateNormal(jnp.atleast_1d(μt.squeeze()), Ktt)
>>>>>>> v0.5_update

        return predict_fn

    def _initialise_params(self, key: PRNGKeyType) -> Dict:
        """Initialise the GP prior's parameter set.

        Args:
            key (PRNGKeyType): The PRNG key.

        Returns:
            Dict: The initialised parameter set.
        """
        return {
            "kernel": self.kernel._initialise_params(key),
            "mean_function": self.mean_function._initialise_params(key),
        }


#######################
# GP Posteriors
#######################
@dataclass
class AbstractPosterior(AbstractGP):
    """The base GP posterior object conditioned on an observed dataset."""

    prior: Prior
    likelihood: AbstractLikelihood
    name: Optional[str] = "GP posterior"
    jitter: Optional[float] = DEFAULT_JITTER

    @abstractmethod
    def predict(self, *args: Any, **kwargs: Any) -> npd.Distribution:
        """Predict the GP's output given the input.

        Args:
            *args (Any): Arguments to the predict method.
            **kwargs (Any): Keyword arguments to the predict method.

        Returns:
            dx.Distribution: A multivariate normal random variable representation of the Gaussian process.
        """
        raise NotImplementedError

    def _initialise_params(self, key: PRNGKeyType) -> Dict:
        """Initialise the parameter set of a GP posterior.

        Args:
            key (PRNGKeyType): The PRNG key.

        Returns:
            Dict: The initialised parameter set.
        """
        return concat_dictionaries(
            self.prior._initialise_params(key),
            {"likelihood": self.likelihood._initialise_params(key)},
        )


@dataclass
class ConjugatePosterior(AbstractPosterior):
    """Gaussian process posterior object for models where the likelihood is Gaussian."""

    prior: Prior
    likelihood: Gaussian
    name: Optional[str] = "Conjugate posterior"
    jitter: Optional[float] = DEFAULT_JITTER

    def predict(
        self, train_data: Dataset, params: Dict
    ) -> Callable[[Float[Array, "N D"]], npd.Distribution]:
        """Conditional on a set of training data, compute the GP's posterior predictive distribution for a given set of parameters. The returned function can be evaluated at a set of test inputs to compute the corresponding predictive density.

        Args:
            train_data (Dataset): A `gpx.Dataset` object that contains the input and output data used for training dataset.
            params (Dict): A dictionary of parameters that should be used to compute the posterior.

        Returns:
            Callable[[Float[Array, "N D"]], dx.Distribution]: A function that accepts an input array and returns the predictive distribution as a `numpyro.distributions.MultivariateNormal`.
        """
        x, y, n = train_data.X, train_data.y, train_data.n
        gram, cross_covariance = (
            self.prior.kernel.gram,
            self.prior.kernel.cross_covariance,
        )

        # Observation noise σ²
        obs_noise = params["likelihood"]["obs_noise"]
        μx = self.prior.mean_function(x, params["mean_function"])

        # Precompute covariance matrices
        Kxx = gram(self.prior.kernel, x, params["kernel"])
        Kxx += I(n) * self.jitter

        # Σ = Kxx + Iσ²
        Sigma = Kxx + I(n) * obs_noise

        def predict(test_inputs: Float[Array, "N D"]) -> npd.Distribution:
            t = test_inputs
            n_test = t.shape[0]
            μt = self.prior.mean_function(t, params["mean_function"])
            Ktt = gram(self.prior.kernel, t, params["kernel"])
            Kxt = cross_covariance(self.prior.kernel, x, t, params["kernel"])

            # TODO: Investigate lower triangular solves for general covariance operators
            # this is more efficient than the full solve for dense matrices in the current implimentation.

            # Σ⁻¹ Kxt
            Sigma_inv_Kxt = Sigma.solve(Kxt)

            # μt  +  Ktx (Kxx + Iσ²)⁻¹ (y  -  μx)
            mean = μt + jnp.matmul(Sigma_inv_Kxt.T, y - μx)

            # Ktt  -  Ktx (Kxx + Iσ²)⁻¹ Kxt
            covariance = Ktt - jnp.matmul(Kxt.T, Sigma_inv_Kxt)
            covariance += I(n_test) * self.jitter

<<<<<<< HEAD
            return npd.MultivariateNormal(jnp.atleast_1d(mean.squeeze()), covariance)
=======
            return dx.MultivariateNormalFullCovariance(
                jnp.atleast_1d(mean.squeeze()), covariance.to_dense()
            )
>>>>>>> c45fad9b

        return predict

    def marginal_log_likelihood(
        self,
        train_data: Dataset,
        priors: Dict = None,
        negative: bool = False,
    ) -> Callable[[Dict], Float[Array, "1"]]:
        """Compute the marginal log-likelihood function of the Gaussian process. The returned function can then be used for gradient based optimisation of the model's parameters or for model comparison. The implementation given here enables exact estimation of the Gaussian process' latent function values.

        Args:
            train_data (Dataset): The training dataset used to compute the marginal log-likelihood.
            priors (Dict, optional): _description_. Optional argument that contains the priors placed on the model's parameters. Defaults to None.
            negative (bool, optional): Whether or not the returned function should be negative. For optimisation, the negative is useful as minimisation of the negative marginal log-likelihood is equivalent to maximisation of the marginal log-likelihood. Defaults to False.

        Returns:
            Callable[[Dict], Float[Array, "1"]]: A functional representation of the marginal log-likelihood that can be evaluated at a given parameter set.
        """
        x, y, n = train_data.X, train_data.y, train_data.n
        gram = self.prior.kernel.gram

        def mll(
            params: Dict,
        ):
            # Observation noise σ²
            obs_noise = params["likelihood"]["obs_noise"]
            μx = self.prior.mean_function(x, params["mean_function"])
            Kxx = gram(self.prior.kernel, x, params["kernel"])
            Kxx += I(n) * self.jitter

            # TODO: This implementation does not take advantage of the covariance operator structure.
            # Future work concerns implementation of a custom Gaussian distribution / measure object that accepts a covariance operator.

            # Σ = (Kxx + Iσ²) = LLᵀ
            Sigma = Kxx + I(n) * obs_noise
            L = Sigma.triangular_lower()

            # p(y | x, θ), where θ are the model hyperparameters:

            marginal_likelihood = npd.MultivariateNormal(jnp.atleast_1d(μx.squeeze()), scale_tril=L)

            # log p(θ)
            log_prior_density = evaluate_priors(params, priors)

            constant = jnp.array(-1.0) if negative else jnp.array(1.0)
            return constant * (
                marginal_likelihood.log_prob(jnp.atleast_1d(y.squeeze())).squeeze()
                + log_prior_density
            )

        return mll


@dataclass
class NonConjugatePosterior(AbstractPosterior):
    """Generic Gaussian process posterior object for models where the likelihood is non-Gaussian."""

    prior: Prior
    likelihood: AbstractLikelihood
    name: Optional[str] = "Non-conjugate posterior"
    jitter: Optional[float] = DEFAULT_JITTER

    def _initialise_params(self, key: PRNGKeyType) -> Dict:
        """Initialise the parameter set of a non-conjugate GP posterior."""
        parameters = concat_dictionaries(
            self.prior._initialise_params(key),
            {"likelihood": self.likelihood._initialise_params(key)},
        )
        parameters["latent"] = jnp.zeros(shape=(self.likelihood.num_datapoints, 1))
        return parameters

    def predict(
        self, train_data: Dataset, params: Dict
    ) -> Callable[[Float[Array, "N D"]], npd.Distribution]:
        """Conditional on a set of training data, compute the GP's posterior predictive distribution for a given set of parameters. The returned function can be evaluated at a set of test inputs to compute the corresponding predictive density. Note, to gain predictions on the scale of the original data, the returned distribution will need to be transformed through the likelihood function's inverse link function.

                Args:
                    train_data (Dataset): A `gpx.Dataset` object that contains the input and output data used for training dataset.
                    params (Dict): A dictionary of parameters that should be used to compute the posterior.

                Returns:
        <<<<<<< HEAD
                    tp.Callable[[Array], npd.Distribution]: A function that accepts an input array and returns the predictive distribution as a `numpyro.distributions.MultivariateNormal`.
        """
        x, n = train_data.X, train_data.n
        gram, cross_covariance = (
            self.prior.kernel.gram,
            self.prior.kernel.cross_covariance,
        )

        Kxx = gram(self.prior.kernel, x, params["kernel"])
        Kxx += I(n) * self.jitter

        def predict_fn(test_inputs: Float[Array, "N D"]) -> npd.Distribution:
            t = test_inputs
            n_test = t.shape[0]
            Ktx = cross_covariance(self.prior.kernel, t, x, params["kernel"])
            Ktt = gram(self.prior.kernel, t, params["kernel"]) + I(n_test) * self.jitter
            μt = self.prior.mean_function(t, params["mean_function"])

            Lx = Kxx.triangular_lower()

            # Lx⁻¹ Kxt
            Lx_inv_Kxt = jsp.linalg.solve_triangular(Lx, Ktx, lower=True)

            # μt + Ktx Lx⁻¹ latent
            mean = μt + jnp.matmul(Lx_inv_Kxt.T, params["latent"])

            # Ktt - Ktx Kxx⁻¹ Kxt
            covariance = Ktt
            covariance += I(n_test) * self.jitter
            covariance = covariance.to_dense() - jnp.matmul(Lx_inv_Kxt.T, Lx_inv_Kxt)

            return npd.MultivariateNormal(jnp.atleast_1d(mean.squeeze()), covariance)

        return predict_fn

    def marginal_log_likelihood(
        self,
        train_data: Dataset,
        priors: Dict = None,
        negative: bool = False,
    ) -> Callable[[Dict], Float[Array, "1"]]:
        """Compute the marginal log-likelihood function of the Gaussian process. The returned function can then be used for gradient based optimisation of the model's parameters or for model comparison. The implementation given here is general and will work for any likelihood support by GPJax.

        Args:
            train_data (Dataset): The training dataset used to compute the marginal log-likelihood.
            priors (Dict, optional): _description_. Optional argument that contains the priors placed on the model's parameters. Defaults to None.
            negative (bool, optional): Whether or not the returned function should be negative. For optimisation, the negative is useful as minimisation of the negative marginal log-likelihood is equivalent to maximisation of the marginal log-likelihood. Defaults to False.

        Returns:
            Callable[[Dict], Float[Array, "1"]]: A functional representation of the marginal log-likelihood that can be evaluated at a given parameter set.
        """
        x, y, n = train_data.X, train_data.y, train_data.n
        gram = self.prior.kernel.gram
        if not priors:
            priors = copy_dict_structure(self._initialise_params(jr.PRNGKey(0)))
            priors["latent"] = npd.Normal(loc=0.0, scale=1.0)

        def mll(params: Dict):
            Kxx = gram(self.prior.kernel, x, params["kernel"])
            Kxx += I(n) * self.jitter
            Lx = Kxx.triangular_lower()
            μx = self.prior.mean_function(x, params["mean_function"])

            # f(x) = μx  +  Lx latent
            fx = μx + jnp.matmul(Lx, params["latent"])

            # p(y | f(x), θ), where θ are the model hyperparameters:
            likelihood = self.likelihood.link_function(fx, params)

            # log p(θ)
            log_prior_density = evaluate_priors(params, priors)

            constant = jnp.array(-1.0) if negative else jnp.array(1.0)
            return constant * (likelihood.log_prob(y).sum() + log_prior_density)

        return mll


def construct_posterior(prior: Prior, likelihood: AbstractLikelihood) -> AbstractPosterior:
    if isinstance(likelihood, Conjugate):
        PosteriorGP = ConjugatePosterior

    elif isinstance(likelihood, NonConjugate):
        PosteriorGP = NonConjugatePosterior
    else:
        raise NotImplementedError(f"No posterior implemented for {likelihood.name} likelihood")
    return PosteriorGP(prior=prior, likelihood=likelihood)


def euclidean_distance(
    x: Float[Array, "N D"], y: Float[Array, "N D"]
) -> Float[Array, "N"]:
    """Compute the Euclidean distance between two arrays of points.

    Args:
        x (Float[Array, "N D"]): An array of points.
        y (Float[Array, "N D"]): An array of points.

    Returns:
        Float[Array, "N"]: An array of distances.
    """
    return jnp.linalg.norm(x[:, None, :] - y[None, :, :], axis=-1)


__all__ = [
    AbstractGP,
    Prior,
    AbstractPosterior,
    ConjugatePosterior,
    NonConjugatePosterior,
    construct_posterior,
]<|MERGE_RESOLUTION|>--- conflicted
+++ resolved
@@ -126,15 +126,10 @@
             n_test = t.shape[0]
             μt = self.mean_function(t, params["mean_function"])
             Ktt = gram(self.kernel, t, params["kernel"])
-<<<<<<< HEAD
             Ktt += self.jitter * I(n_test)
             Lt = Ktt.triangular_lower()
 
             return dx.MultivariateNormalTri(jnp.atleast_1d(μt.squeeze()), Lt)
-=======
-            Ktt += I(n_test) * self.jitter
-            return npd.MultivariateNormal(jnp.atleast_1d(μt.squeeze()), Ktt)
->>>>>>> v0.5_update
 
         return predict_fn
 
@@ -251,13 +246,9 @@
             covariance = Ktt - jnp.matmul(Kxt.T, Sigma_inv_Kxt)
             covariance += I(n_test) * self.jitter
 
-<<<<<<< HEAD
-            return npd.MultivariateNormal(jnp.atleast_1d(mean.squeeze()), covariance)
-=======
             return dx.MultivariateNormalFullCovariance(
                 jnp.atleast_1d(mean.squeeze()), covariance.to_dense()
             )
->>>>>>> c45fad9b
 
         return predict
 
