--- conflicted
+++ resolved
@@ -18,7 +18,6 @@
 
 import distrax as dx
 import jax.numpy as jnp
-import jax.random as jr
 from chex import dataclass
 from jaxtyping import Array, Float
 
@@ -226,14 +225,8 @@
             n_test = test_inputs.shape[0]
 
             μt = mean_function(params["mean_function"], t)
-<<<<<<< HEAD
-            Ktt = gram(params["kernel"], t)
-            Ktt += I(n_test) * jitter
-            Lt = Ktt.triangular_lower()
-=======
             Ktt = gram(kernel, params["kernel"], t)
             Ktt += identity(n_test) * jitter
->>>>>>> ebd6cb76
 
             return GaussianDistribution(jnp.atleast_1d(μt.squeeze()), Ktt)
 
@@ -776,7 +769,9 @@
             # Whitened latent function values prior, p(wx | θ) = N(0, I)
             latent_prior = dx.Normal(loc=0.0, scale=1.0)
 
-            return constant * (likelihood.log_prob(y).sum() + latent_prior.log_prob(wx).sum())
+            return constant * (
+                likelihood.log_prob(y).sum() + latent_prior.log_prob(wx).sum()
+            )
 
         return mll
 
