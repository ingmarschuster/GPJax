--- conflicted
+++ resolved
@@ -37,17 +37,12 @@
 
 
 import gpjax as gpx
-<<<<<<< HEAD
-from gpjax.kernels import DenseKernelComputation, AbstractKernel
-from chex import PRNGKey as PRNGKeyType
-=======
 from jaxkern.kernels import (
     DenseKernelComputation,
     AbstractKernelComputation,
     AbstractKernel,
 )
 from gpjax.types import PRNGKeyType
->>>>>>> 696ed9d4
 
 # Enable Float64 for more stable matrix inversions.
 config.update("jax_enable_x64", True)
