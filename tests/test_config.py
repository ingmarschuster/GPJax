--- conflicted
+++ resolved
@@ -44,10 +44,6 @@
     assert isinstance(config.transformations["test_parameter_transform"], dx.Bijector)
 
 
-<<<<<<< HEAD
-def test_get_defaults():
-    config = get_defaults()
-=======
 def test_add_parameter():
     config = get_global_config()
     add_parameter("test_parameter", Identity)
@@ -60,7 +56,6 @@
 
 def test_get_global_config():
     config = get_global_config()
->>>>>>> 696ed9d4
     assert isinstance(config, ConfigDict)
     assert isinstance(config.transformations, ConfigDict)
 
